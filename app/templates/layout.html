<!DOCTYPE html>
<html>
    <head>
        <meta charset="utf-8">
        <meta name="viewport" content="width=device-width">
        <link rel="shortcut icon" href="/static/favicon.png" type="image/x-icon" />
        <title>DiscoveryBot</title>
        <link rel="stylesheet" href="https://stackpath.bootstrapcdn.com/bootstrap/4.3.1/css/bootstrap.min.css" integrity="sha384-ggOyR0iXCbMQv3Xipma34MD+dH/1fQ784/j6cY/iJTQUOhcWr7x9JvoRxT2MZw1T" crossorigin="anonymous">
        <link rel="stylesheet" href="https://use.fontawesome.com/releases/v5.7.0/css/all.css" integrity="sha384-lZN37f5QGtY3VHgisS14W3ExzMWZxybE1SJSEsQp9S+oqd12jhcu+A56Ebc1zFSJ" crossorigin="anonymous">
<<<<<<< HEAD
        <link rel="stylesheet" href="https://gitcdn.github.io/bootstrap-toggle/2.2.2/css/bootstrap-toggle.min.css">
        <link rel="stylesheet" href="/static/fix_bootstrap_toggle.css">
=======
        <link rel="stylesheet" href="/static/main.css" />
>>>>>>> 7feb66cc
    </head>
    <body>
        {% include 'includes/_navbar.html' %}
        {% include 'includes/_caseinformation.html' %}
        <div class="container" id="app">
            {% include 'includes/_messages.html' %}
            {% block body %}{% endblock %}
        </div>
        <script src="https://code.jquery.com/jquery-3.4.1.min.js"
                integrity="sha256-CSXorXvZcTkaix6Yvo6HppcZGetbYMGWSFlBw8HfCJo="
                crossorigin="anonymous"></script>
        <script src="https://cdnjs.cloudflare.com/ajax/libs/popper.js/1.14.7/umd/popper.min.js"
                integrity="sha384-UO2eT0CpHqdSJQ6hJty5KVphtPhzWj9WO1clHTMGa3JDZwrnQq4sF86dIHNDz0W1"
                crossorigin="anonymous"></script>
        <script src="https://stackpath.bootstrapcdn.com/bootstrap/4.3.1/js/bootstrap.min.js"
                integrity="sha384-JjSmVgyd0p3pXB1rRibZUAYoIIy6OrQ6VrjIEaFf/nJGzIxFDsf4x0xIM+B07jRM"
                crossorigin="anonymous"></script>
        <script src="https://gitcdn.github.io/bootstrap-toggle/2.2.2/js/bootstrap-toggle.min.js"></script>
        <script src="/static/rivets.bundled.min-0.9.4.js"></script>
        <script src="/static/app.js"></script>
        <script>
            $(window).ready(app.onReady);
        </script>
        {% include 'includes/_footer.html' %}
    </body>
</html><|MERGE_RESOLUTION|>--- conflicted
+++ resolved
@@ -7,12 +7,8 @@
         <title>DiscoveryBot</title>
         <link rel="stylesheet" href="https://stackpath.bootstrapcdn.com/bootstrap/4.3.1/css/bootstrap.min.css" integrity="sha384-ggOyR0iXCbMQv3Xipma34MD+dH/1fQ784/j6cY/iJTQUOhcWr7x9JvoRxT2MZw1T" crossorigin="anonymous">
         <link rel="stylesheet" href="https://use.fontawesome.com/releases/v5.7.0/css/all.css" integrity="sha384-lZN37f5QGtY3VHgisS14W3ExzMWZxybE1SJSEsQp9S+oqd12jhcu+A56Ebc1zFSJ" crossorigin="anonymous">
-<<<<<<< HEAD
         <link rel="stylesheet" href="https://gitcdn.github.io/bootstrap-toggle/2.2.2/css/bootstrap-toggle.min.css">
         <link rel="stylesheet" href="/static/fix_bootstrap_toggle.css">
-=======
-        <link rel="stylesheet" href="/static/main.css" />
->>>>>>> 7feb66cc
     </head>
     <body>
         {% include 'includes/_navbar.html' %}
